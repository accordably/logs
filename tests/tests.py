# vim: et sw=4 ts=4:
import functools
import os
import datetime
import re
import json

import import_logs

# utility functions
def add_junk_to_file(path):
    file = open(path)
    contents = file.read()
    file.close()

    file = open('tmp.log', 'w')
    file.write(contents + ' junk')
    file.close()

    return 'tmp.log'

def add_multiple_spaces_to_file(path):
    file = open(path)
    contents = file.read()
    file.close()

    # replace spaces that aren't between " quotes
    contents = contents.split('"')
    for i in xrange(0, len(contents), 2):
        contents[i] = re.sub(' ', "  ", contents[i])
    contents = '"'.join(contents)
    import_logs.logging.debug(contents)

    assert "  " in contents # sanity check

    file = open('tmp.log', 'w')
    file.write(contents)
    file.close()

    return 'tmp.log'

def use_ipv6_in_file(path):
    file = open(path)
    contents = file.read()
    file.close()

    if '1.2.3.4' not in contents:
        raise RuntimeError('could not find ipv4 IP in ' + path +
            ', make sure the IP 1.2.3.4 is used for tests')

    contents = contents.replace('1.2.3.4', '0:0:0:0:0:ffff:7b2d:4359')

    file = open('tmp.log', 'w')
    file.write(contents)
    file.close()

    return 'tmp.log'

def tearDownModule():
    if os.path.exists('tmp.log'):
        os.remove('tmp.log')

def test_format_detection():
    def _test(format_name, log_file = None):
        if log_file is None:
            log_file = 'logs/%s.log' % format_name

        file = open(log_file)
        import_logs.config = Config()
        format = import_logs.Parser.detect_format(file)
        assert(format is not None)
        assert(format.name == format_name)

    def _test_junk(format_name, log_file = None):
        if log_file is None:
            log_file = 'logs/%s.log' % format_name
        
        tmp_path = add_junk_to_file(log_file)

        file = open(tmp_path)
        import_logs.config = Config()
        format = import_logs.Parser.detect_format(file)
        assert(format is not None)
        assert(format.name == format_name)

    def _test_multiple_spaces(format_name, log_file = None):
        if log_file is None:
            log_file = 'logs/%s.log' % format_name

        tmp_path = add_multiple_spaces_to_file(log_file)

        file = open(tmp_path)
        import_logs.config = Config()
        format = import_logs.Parser.detect_format(file)
        assert(format is not None)
        assert(format.name == format_name)

    def _test_ipv6(format_name, log_file = None):
        if log_file is None:
            log_file = 'logs/%s.log' % format_name

        tmp_path = use_ipv6_in_file(log_file)

        # test correct format is detected first
        file = open(tmp_path)
        import_logs.config = Config()
        format = import_logs.Parser.detect_format(file)
        assert(format is not None)
        assert(format.name == format_name)

        # then parse the file and test the IP is parsed correctly
        groups = parse_log_file_line(format_name, tmp_path)
        assert groups['ip'] == '0:0:0:0:0:ffff:7b2d:4359'

    for format_name in import_logs.FORMATS.iterkeys():
        # w3c extended tested by iis and netscaler log files; amazon cloudfront tested later
<<<<<<< HEAD
        if format_name == 'w3c_extended' or format_name == 'amazon_cloudfront' or format_name == 'ovh' or format_name == 'incapsula_w3c':
=======
        if format_name == 'w3c_extended' or format_name == 'amazon_cloudfront' or format_name == 'ovh' or format_name == 'haproxy':
>>>>>>> 01d8ad21
            continue

        f = functools.partial(_test, format_name)
        f.description = 'Testing autodetection of format ' + format_name
        yield f

        f = functools.partial(_test_junk, format_name)
        f.description = 'Testing autodetection of format ' + format_name + ' w/ garbage at end of line'
        yield f

        f = functools.partial(_test_multiple_spaces, format_name)
        f.description = 'Testing autodetection of format ' + format_name + ' when multiple spaces separate fields'
        yield f

        f = functools.partial(_test_ipv6, format_name)
        f.description = 'Testing parsing of IPv6 address with format ' + format_name
        yield f

    # add tests for amazon cloudfront (normal web + rtmp)
    f = functools.partial(_test, 'amazon_cloudfront', 'logs/amazon_cloudfront_web.log')
    f.description = 'Testing autodetection of amazon cloudfront (web) logs.'
    yield f

    f = functools.partial(_test_junk, 'amazon_cloudfront', 'logs/amazon_cloudfront_web.log')
    f.description = 'Testing autodetection of amazon cloudfront (web) logs w/ garbage at end of line'
    yield f

    f = functools.partial(_test_multiple_spaces, 'amazon_cloudfront', 'logs/amazon_cloudfront_web.log')
    f.description = 'Testing autodetection of format amazon cloudfront (web) logs when multiple spaces separate fields'
    yield f

    f = functools.partial(_test, 'amazon_cloudfront', 'logs/amazon_cloudfront_rtmp.log')
    f.description = 'Testing autodetection of amazon cloudfront (rtmp) logs.'
    yield f

    f = functools.partial(_test_junk, 'amazon_cloudfront', 'logs/amazon_cloudfront_rtmp.log')
    f.description = 'Testing autodetection of amazon cloudfront (rtmp) logs w/ garbage at end of line.'
    yield f

    f = functools.partial(_test_multiple_spaces, 'amazon_cloudfront', 'logs/amazon_cloudfront_rtmp.log')
    f.description = 'Testing autodetection of format amazon cloudfront (rtmp) logs when multiple spaces separate fields'
    yield f

class Options(object):
    """Mock config options necessary to run checkers from Parser class."""
    def __init__(self):
        self.debug = False
        self.encoding = 'utf-8'
        self.log_hostname = 'foo'
        self.query_string_delimiter = '?'
        self.piwik_token_auth = False
        self.piwik_url = 'http://example.com'
        self.recorder_max_payload_size = 200
        self.replay_tracking = True
        self.show_progress = False
        self.skip = False
        self.hostnames = []
        self.excluded_paths = []
        self.excluded_useragents = []
        self.enable_bots = []
        self.force_lowercase_path = False
        self.included_paths = []
        self.enable_http_errors = False
        self.download_extensions = 'doc,pdf'
        self.custom_w3c_fields = {}
        self.dump_log_regex = False
        self.w3c_time_taken_in_millisecs = False
        self.w3c_fields = None
        self.w3c_field_regexes = {}
        self.regex_group_to_visit_cvars_map = {}
        self.regex_group_to_page_cvars_map = {}
        self.regex_groups_to_ignore = None
        self.replay_tracking_expected_tracker_file = 'piwik.php'
        self.debug_request_limit = None
        self.exclude_host = []
        self.include_host = []
        self.exclude_older_than = None
        self.exclude_newer_than = None
        self.track_http_method = True
        self.seconds_to_add_to_date = 0
        self.request_suffix = None

class Config(object):
    """Mock configuration."""

    def __init__(self):
        self.options = Options()
        self.format = import_logs.FORMATS['ncsa_extended']

class Resolver(object):
    """Mock resolver which doesn't check connection to real piwik."""
    def check_format(self, format_):
        pass

class Recorder(object):
    """Mock recorder which collects hits but doesn't put their in database."""
    recorders = []

    @classmethod
    def add_hits(cls, hits):
        cls.recorders.extend(hits)

def test_replay_tracking_seconds_to_add_to_date():
    """Test data parsing from sample log file."""
    file_ = 'logs/logs_to_tests.log'

    import_logs.stats = import_logs.Statistics()
    import_logs.config = Config()
    import_logs.config.options.seconds_to_add_to_date = 3600
    import_logs.resolver = Resolver()
    import_logs.Recorder = Recorder()
    import_logs.parser = import_logs.Parser()
    import_logs.parser.parse(file_)

    hits = [hit.args for hit in import_logs.Recorder.recorders]

    assert hits[0]['_idts'] == 1360047661 + 3600
    assert hits[0]['_viewts'] == 1360047661 + 3600
    assert hits[0]['_refts'] == 1360047661 + 3600
    assert hits[0]['_ects'] == 1360047634 + 3600

    assert hits[1]['_idts'] == 1360047661 + 3600
    assert hits[1]['_viewts'] == 1360047661 + 3600
    assert hits[1]['_refts'] == 1360047661 + 3600
    assert hits[1]['_ects'] == 1360047534 + 3600

    assert hits[2]['_idts'] == 1360047661 + 3600
    assert hits[2]['_viewts'] == 1360047661 + 3600
    assert hits[2]['_refts'] == 1360047661 + 3600
    assert hits[2]['_ects'] == 1360047614 + 3600

def test_replay_tracking_arguments():
    """Test data parsing from sample log file."""
    file_ = 'logs/logs_to_tests.log'

    import_logs.stats = import_logs.Statistics()
    import_logs.config = Config()
    import_logs.resolver = Resolver()
    Recorder.recorders = []
    import_logs.parser = import_logs.Parser()
    import_logs.parser.parse(file_)

    hits = [hit.args for hit in import_logs.Recorder.recorders]

    assert hits[0]['_idn'] == '0'
    assert hits[0]['ag'] == '1'
    assert hits[0]['_viewts'] == '1360047661'
    assert hits[0]['urlref'] == 'http://clearcode.cc/welcome'
    assert hits[0]['_ref'] == 'http://piwik.org/thank-you-all/'
    assert hits[0]['_idts'] == '1360047661'
    assert hits[0]['java'] == '1'
    assert hits[0]['res'] == '1680x1050'
    assert hits[0]['idsite'] == '1'
    assert hits[0]['realp'] == '0'
    assert hits[0]['wma'] == '1'
    assert hits[0]['_idvc'] == '1'
    assert hits[0]['action_name'] == 'Clearcode - Web and Mobile Development | Technology With Passion'
    assert hits[0]['cookie'] == '1'
    assert hits[0]['rec'] == '1'
    assert hits[0]['qt'] == '1'
    assert hits[0]['url'] == 'http://clearcode.cc/'
    assert hits[0]['h'] == '17'
    assert hits[0]['m'] == '31'
    assert hits[0]['s'] == '25'
    assert hits[0]['r'] == '983420'
    assert hits[0]['gears'] == '0'
    assert hits[0]['fla'] == '1'
    assert hits[0]['pdf'] == '1'
    assert hits[0]['_id'] == '1da79fc743e8bcc4'
    assert hits[0]['dir'] == '1'
    assert hits[0]['_refts'] == '1360047661'

    assert hits[1]['_idn'] == '0'
    assert hits[1]['ag'] == '1'
    assert hits[1]['_viewts'] == '1360047661'
    assert hits[1]['urlref'] == 'http://clearcode.cc/welcome'
    assert hits[1]['_ref'] == 'http://piwik.org/thank-you-all/'
    assert hits[1]['_idts'] == '1360047661'
    assert hits[1]['java'] == '1'
    assert hits[1]['res'] == '1680x1050'
    assert hits[1]['idsite'] == '1'
    assert hits[1]['realp'] == '0'
    assert hits[1]['wma'] == '1'
    assert hits[1]['_idvc'] == '1'
    assert hits[1]['action_name'] == 'AdviserBrief - Track Your Investments and Plan Financial Future | Clearcode'
    assert hits[1]['cookie'] == '1'
    assert hits[1]['rec'] == '1'
    assert hits[1]['qt'] == '1'
    assert hits[1]['url'] == 'http://clearcode.cc/case/adviserbrief-track-your-investments-and-plan-financial-future/'
    assert hits[1]['h'] == '17'
    assert hits[1]['m'] == '31'
    assert hits[1]['s'] == '40'
    assert hits[1]['r'] == '109464'
    assert hits[1]['gears'] == '0'
    assert hits[1]['fla'] == '1'
    assert hits[1]['pdf'] == '1'
    assert hits[1]['_id'] == '1da79fc743e8bcc4'
    assert hits[1]['dir'] == '1'
    assert hits[1]['_refts'] == '1360047661'

    assert hits[2]['_idn'] == '0'
    assert hits[2]['ag'] == '1'
    assert hits[2]['_viewts'] == '1360047661'
    assert hits[2]['urlref'] == 'http://clearcode.cc/welcome'
    assert hits[2]['_ref'] == 'http://piwik.org/thank-you-all/'
    assert hits[2]['_idts'] == '1360047661'
    assert hits[2]['java'] == '1'
    assert hits[2]['res'] == '1680x1050'
    assert hits[2]['idsite'] == '1'
    assert hits[2]['realp'] == '0'
    assert hits[2]['wma'] == '1'
    assert hits[2]['_idvc'] == '1'
    assert hits[2]['action_name'] == 'ATL Apps - American Tailgating League Mobile Android IOS Games | Clearcode'
    assert hits[2]['cookie'] == '1'
    assert hits[2]['rec'] == '1'
    assert hits[2]['qt'] == '1'
    assert hits[2]['url'] == 'http://clearcode.cc/case/atl-apps-mobile-android-ios-games/'
    assert hits[2]['h'] == '17'
    assert hits[2]['m'] == '31'
    assert hits[2]['s'] == '46'
    assert hits[2]['r'] == '080064'
    assert hits[2]['gears'] == '0'
    assert hits[2]['fla'] == '1'
    assert hits[2]['pdf'] == '1'
    assert hits[2]['_id'] == '1da79fc743e8bcc4'
    assert hits[2]['dir'] == '1'
    assert hits[2]['_refts'] == '1360047661'

def parse_log_file_line(format_name, file_):
    format = import_logs.FORMATS[format_name]

    import_logs.config.options.custom_w3c_fields = {}

    file = open(file_)
    match = format.check_format(file)
    file.close()

    return format.get_all()

# check parsing groups
def check_common_groups(groups):
    assert groups['ip'] == '1.2.3.4'
    assert groups['date'] == '10/Feb/2012:16:42:07'
    assert groups['timezone'] == '-0500'
    assert groups['path'] == '/'
    assert groups['status'] == '301'
    assert groups['length'] == '368'
    assert groups['userid'] == 'theuser'

def check_ncsa_extended_groups(groups):
    check_common_groups(groups)

    assert groups['referrer'] == '-'
    assert groups['user_agent'] == 'Mozilla/5.0 (X11; Linux x86_64) AppleWebKit/535.11 (KHTML, like Gecko) Chrome/17.0.963.56 Safari/535.11'

def check_common_vhost_groups(groups):
    check_common_groups(groups)

    assert groups['host'] == 'www.example.com'

def check_common_complete_groups(groups):
    check_ncsa_extended_groups(groups)

    assert groups['host'] == 'www.example.com'

def check_iis_groups(groups):
    assert groups['date'] == '2012-04-01 00:00:13'
    assert groups['path'] == '/foo/bar'
    assert groups['query_string'] == 'topCat1=divinity&submit=Search'
    assert groups['ip'] == '1.2.3.4'
    assert groups['referrer'] == '-'
    assert groups['user_agent'] == 'Mozilla/5.0+(X11;+U;+Linux+i686;+en-US;+rv:1.9.2.7)+Gecko/20100722+Firefox/3.6.7'
    assert groups['status'] == '200'
    assert groups['length'] == '27028'
    assert groups['host'] == 'example.com'

    expected_hit_properties = ['date', 'path', 'query_string', 'ip', 'referrer', 'user_agent',
                               'status', 'length', 'host', 'userid', 'generation_time_milli',
                               '__win32_status', 'cookie', 'method']

    for property_name in groups.keys():
        assert property_name in expected_hit_properties

def check_s3_groups(groups):
    assert groups['host'] == 'www.example.com'
    assert groups['date'] == '10/Feb/2012:16:42:07'
    assert groups['timezone'] == '-0500'
    assert groups['ip'] == '1.2.3.4'
    assert groups['userid'] == 'arn:aws:iam::179580289999:user/phillip.boss'
    assert groups['path'] == '/index'
    assert groups['status'] == '200'
    assert groups['length'] == '368'
    assert groups['referrer'] == '-'
    assert groups['user_agent'] == 'Mozilla/5.0 (X11; Linux x86_64) AppleWebKit/535.11 (KHTML, like Gecko) Chrome/17.0.963.56 Safari/535.11'

def check_nginx_json_groups(groups):
    assert groups['host'] == 'www.piwik.org'
    assert groups['status'] == '200'
    assert groups['ip'] == '1.2.3.4'
    assert groups['length'] == 192
    assert groups['user_agent'] == 'Mozilla/5.0 (Windows NT 6.1; WOW64) AppleWebKit/537.17 (KHTML, like Gecko) Chrome/24.0.1312.57 Safari/537.17'
    assert groups['date'] == '2013-10-10T16:52:00+02:00'

def check_icecast2_groups(groups):
    check_ncsa_extended_groups(groups)

    assert groups['session_time'] == '1807'

def check_match_groups(format_name, groups):
    symbols = globals()
    check_function = symbols['check_' + format_name + '_groups']
    return check_function(groups)

def check_ovh_groups(groups):
    check_common_complete_groups(groups)

def check_haproxy_groups(groups):
    assert groups['ip'] == '4.3.2.1'
    assert groups['date'] == '25/Sep/2018:06:05:27.584'
    assert groups['path'] == '/user/'
    assert groups['status'] == '200'
    assert groups['length'] == '7456'
    assert groups['method'] == 'POST'

# parsing tests
def test_format_parsing():
    # test format regex parses correctly
    def _test(format_name, path):
        groups = parse_log_file_line(format_name, path)
        check_match_groups(format_name, groups)

    # test format regex parses correctly when there's added junk at the end of the line
    def _test_with_junk(format_name, path):
        tmp_path = add_junk_to_file(path)
        _test(format_name, tmp_path)

    for format_name in import_logs.FORMATS.iterkeys():
        # w3c extended tested by IIS and netscaler logs; amazon cloudfront tested individually
        if format_name == 'w3c_extended' or format_name == 'amazon_cloudfront' or format_name == 'shoutcast' or format_name == 'elb' or format_name == 'incapsula_w3c':
            continue

        f = functools.partial(_test, format_name, 'logs/' + format_name + '.log')
        f.description = 'Testing parsing of format "%s"' % format_name
        yield f

        f = functools.partial(_test_with_junk, format_name, 'logs/' + format_name + '.log')
        f.description = 'Testing parsing of format "%s" with junk appended to path' % format_name
        yield f

    f = functools.partial(_test, 'common', 'logs/ncsa_extended.log')
    f.description = 'Testing parsing of format "common" with ncsa_extended log'
    yield f

def test_iis_custom_format():
    """test IIS custom format name parsing."""

    file_ = 'logs/iis_custom.log'

    # have to override previous globals override for this test
    import_logs.config.options.custom_w3c_fields = {
        'date-local': 'date',
        'time-local': 'time',
        'cs(Host)': 'cs-host',
        'TimeTakenMS': 'time-taken'
    }
    Recorder.recorders = []
    import_logs.parser = import_logs.Parser()
    import_logs.config.format = None
    import_logs.config.options.enable_http_redirects = True
    import_logs.config.options.enable_http_errors = True
    import_logs.config.options.replay_tracking = False
    # import_logs.config.options.w3c_time_taken_in_millisecs = True test that even w/o this, we get the right values
    import_logs.parser.parse(file_)

    hits = [hit.__dict__ for hit in Recorder.recorders]

    assert hits[0]['status'] == '200'
    assert hits[0]['is_error'] == False
    assert hits[0]['extension'] == u'/products/theproduct'
    assert hits[0]['is_download'] == False
    assert hits[0]['referrer'] == u'http://example.com/Search/SearchResults.pg?informationRecipient.languageCode.c=en'
    assert hits[0]['args'] == {'cvar': {1: ['HTTP-method', 'GET']}}
    assert hits[0]['generation_time_milli'] == 109
    assert hits[0]['host'] == 'foo'
    assert hits[0]['filename'] == 'logs/iis_custom.log'
    assert hits[0]['is_redirect'] == False
    assert hits[0]['date'] == datetime.datetime(2012, 8, 15, 17, 0)
    assert hits[0]['lineno'] == 7
    assert hits[0]['ip'] == u'70.95.0.0'
    assert hits[0]['query_string'] == ''
    assert hits[0]['path'] == u'/Products/theProduct'
    assert hits[0]['is_robot'] == False
    assert hits[0]['full_path'] == u'/Products/theProduct'
    assert hits[0]['user_agent'] == u'Mozilla/5.0 (Linux; Android 4.4.4; SM-G900V Build/KTU84P) AppleWebKit/537.36 (KHTML, like Gecko) Chrome/39.0.2171.59 Mobile Safari/537.36'

    assert hits[1]['status'] == u'301'
    assert hits[1]['is_error'] == False
    assert hits[1]['extension'] == u'/topic/hw43061'
    assert hits[1]['is_download'] == False
    assert hits[1]['referrer'] == ''
    assert hits[1]['args'] == {'cvar': {1: ['HTTP-method', 'GET']}}
    assert hits[1]['generation_time_milli'] == 0
    assert hits[1]['host'] == 'foo'
    assert hits[1]['filename'] == 'logs/iis_custom.log'
    assert hits[1]['is_redirect'] == True
    assert hits[1]['date'] == datetime.datetime(2012, 8, 15, 17, 0)
    assert hits[1]['lineno'] == 8
    assert hits[1]['ip'] == '-'
    assert hits[1]['query_string'] == ''
    assert hits[1]['path'] == u'/Topic/hw43061'
    assert hits[1]['is_robot'] == False
    assert hits[1]['full_path'] == u'/Topic/hw43061'
    assert hits[1]['user_agent'] == u'Mozilla/5.0 (Macintosh; Intel Mac OS X 10_10_1) AppleWebKit/537.36 (KHTML, like Gecko) Chrome/41.0.2227.1 Safari/537.36'

    assert hits[2]['status'] == u'404'
    assert hits[2]['is_error'] == True
    assert hits[2]['extension'] == u'/hello/world/6,681965'
    assert hits[2]['is_download'] == False
    assert hits[2]['referrer'] == ''
    assert hits[2]['args'] == {'cvar': {1: ['HTTP-method', 'GET']}}
    assert hits[2]['generation_time_milli'] == 359
    assert hits[2]['host'] == 'foo'
    assert hits[2]['filename'] == 'logs/iis_custom.log'
    assert hits[2]['is_redirect'] == False
    assert hits[2]['date'] == datetime.datetime(2012, 8, 15, 17, 0)
    assert hits[2]['lineno'] == 9
    assert hits[2]['ip'] == u'173.5.0.0'
    assert hits[2]['query_string'] == ''
    assert hits[2]['path'] == u'/hello/world/6,681965'
    assert hits[2]['is_robot'] == False
    assert hits[2]['full_path'] == u'/hello/world/6,681965'
    assert hits[2]['user_agent'] == u'Mozilla/5.0 (Macintosh; Intel Mac OS X 10_10_1) AppleWebKit/537.36 (KHTML, like Gecko) Chrome/37.0.2062.124 Safari/537.36'

def test_netscaler_parsing():
    """test parsing of netscaler logs (which use extended W3C log format)"""

    file_ = 'logs/netscaler.log'

    # have to override previous globals override for this test
    import_logs.config.options.custom_w3c_fields = {}
    Recorder.recorders = []
    import_logs.parser = import_logs.Parser()
    import_logs.config.format = None
    import_logs.config.options.enable_http_redirects = True
    import_logs.config.options.enable_http_errors = True
    import_logs.config.options.replay_tracking = False
    import_logs.config.options.w3c_time_taken_in_millisecs = False
    import_logs.parser.parse(file_)

    hits = [hit.__dict__ for hit in Recorder.recorders]

    assert hits[0]['status'] == u'302'
    assert hits[0]['userid'] == None
    assert hits[0]['is_error'] == False
    assert hits[0]['extension'] == u'jsp'
    assert hits[0]['is_download'] == False
    assert hits[0]['referrer'] == ''
    assert hits[0]['args'] == {'cvar': {1: ['HTTP-method', 'GET']}}
    assert hits[0]['generation_time_milli'] == 1000
    assert hits[0]['host'] == 'foo'
    assert hits[0]['filename'] == 'logs/netscaler.log'
    assert hits[0]['is_redirect'] == True
    assert hits[0]['date'] == datetime.datetime(2012, 8, 16, 11, 55, 13)
    assert hits[0]['lineno'] == 4
    assert hits[0]['ip'] == u'172.20.1.0'
    assert hits[0]['query_string'] == ''
    assert hits[0]['path'] == u'/Citrix/XenApp/Wan/auth/login.jsp'
    assert hits[0]['is_robot'] == False
    assert hits[0]['full_path'] == u'/Citrix/XenApp/Wan/auth/login.jsp'
    assert hits[0]['user_agent'] == u'Mozilla/4.0+(compatible;+MSIE+7.0;+Windows+NT+5.1;+Trident/4.0;+.NET+CLR+1.1.4322;+.NET+CLR+2.0.50727;+.NET+CLR+3.0.04506.648;+.NET+CLR+3.5.21022)'

def test_shoutcast_parsing():
    """test parsing of shoutcast logs (which use extended W3C log format)"""

    file_ = 'logs/shoutcast.log'

    # have to override previous globals override for this test
    import_logs.config.options.custom_w3c_fields = {}
    Recorder.recorders = []
    import_logs.parser = import_logs.Parser()
    import_logs.config.format = None
    import_logs.config.options.enable_http_redirects = True
    import_logs.config.options.enable_http_errors = True
    import_logs.config.options.replay_tracking = False
    import_logs.config.options.w3c_time_taken_in_millisecs = False
    import_logs.parser.parse(file_)

    hits = [hit.__dict__ for hit in Recorder.recorders]

    assert hits[0]['status'] == u'200'
    assert hits[0]['userid'] == None
    assert hits[0]['is_error'] == False
    assert hits[0]['extension'] == u'/stream'
    assert hits[0]['is_download'] == False
    assert hits[0]['referrer'] == ''
    assert hits[0]['args'] == {}
    assert hits[0]['generation_time_milli'] == 1000.0
    assert hits[0]['host'] == 'foo'
    assert hits[0]['filename'] == 'logs/shoutcast.log'
    assert hits[0]['is_redirect'] == False
    assert hits[0]['date'] == datetime.datetime(2015, 12, 7, 10, 37, 5)
    assert hits[0]['lineno'] == 3
    assert hits[0]['ip'] == u'1.2.3.4'
    assert hits[0]['query_string'] == u'title=UKR%20Nights'
    assert hits[0]['path'] == u'/stream'
    assert hits[0]['is_robot'] == False
    assert hits[0]['full_path'] == u'/stream?title=UKR%20Nights'
    assert hits[0]['user_agent'] == u'NSPlayer/10.0.0.3702 WMFSDK/10.0'
    assert hits[0]['length'] == 65580

def test_splitted_date_and_time_parsing():
    """test parsing of logs with splitted date and time"""

    file_ = 'logs/splitted_date_and_time.log'

    # have to override previous globals override for this test
    import_logs.config.options.custom_w3c_fields = {}
    Recorder.recorders = []
    import_logs.parser = import_logs.Parser()
    import_logs.config.format = None
    import_logs.config.options.enable_http_redirects = True
    import_logs.config.options.enable_http_errors = True
    import_logs.config.options.replay_tracking = False
    import_logs.config.options.w3c_time_taken_in_millisecs = False
    import_logs.parser.parse(file_)

    hits = [hit.__dict__ for hit in Recorder.recorders]

    assert hits[0]['status'] == u'200'
    assert hits[0]['userid'] == None
    assert hits[0]['is_error'] == False
    assert hits[0]['extension'] == u'/stream'
    assert hits[0]['is_download'] == False
    assert hits[0]['referrer'] == ''
    assert hits[0]['args'] == {}
    assert hits[0]['generation_time_milli'] == 1000.0
    assert hits[0]['host'] == 'foo'
    assert hits[0]['filename'] == 'logs/splitted_date_and_time.log'
    assert hits[0]['is_redirect'] == False
    assert hits[0]['date'] == datetime.datetime(2015, 12, 7, 10, 37, 5)
    assert hits[0]['lineno'] == 1
    assert hits[0]['ip'] == u'1.2.3.4'
    assert hits[0]['query_string'] == u'title=UKR%20Nights'
    assert hits[0]['path'] == u'/stream'
    assert hits[0]['is_robot'] == False
    assert hits[0]['full_path'] == u'/stream?title=UKR%20Nights'
    assert hits[0]['user_agent'] == u'NSPlayer/10.0.0.3702 WMFSDK/10.0'
    assert hits[0]['length'] == 65580

def test_elb_parsing():
    """test parsing of elb logs"""

    file_ = 'logs/elb.log'

    # have to override previous globals override for this test
    import_logs.config.options.custom_w3c_fields = {}
    Recorder.recorders = []
    import_logs.parser = import_logs.Parser()
    import_logs.config.format = None
    import_logs.config.options.enable_http_redirects = True
    import_logs.config.options.enable_http_errors = True
    import_logs.config.options.replay_tracking = False
    import_logs.config.options.w3c_time_taken_in_millisecs = False
    import_logs.parser.parse(file_)

    hits = [hit.__dict__ for hit in Recorder.recorders]

    assert len(hits) == 1

    assert hits[0]['status'] == u'200'
    assert hits[0]['userid'] == None
    assert hits[0]['is_error'] == False
    assert hits[0]['extension'] == u'html'
    assert hits[0]['is_download'] == False
    assert hits[0]['referrer'] == ''
    assert hits[0]['args'] == {}
    assert hits[0]['generation_time_milli'] == 1.048
    assert hits[0]['host'] == 'foo'
    assert hits[0]['filename'] == 'logs/elb.log'
    assert hits[0]['is_redirect'] == False
    assert hits[0]['date'] == datetime.datetime(2015, 05, 13, 23, 39, 43)
    assert hits[0]['lineno'] == 0
    assert hits[0]['ip'] == u'1.2.3.4'
    assert hits[0]['query_string'] == u''
    assert hits[0]['path'] == u'/path/index.html'
    assert hits[0]['is_robot'] == False
    assert hits[0]['full_path'] == u'/path/index.html'
    assert hits[0]['user_agent'] == u'Mozilla/5.0 (X11; Linux x86_64) AppleWebKit/535.11 (KHTML, like Gecko) Chrome/17.0.963.56 Safari/535.11'
    assert hits[0]['length'] == 57

def test_amazon_cloudfront_web_parsing():
    """test parsing of amazon cloudfront logs (which use extended W3C log format)"""

    file_ = 'logs/amazon_cloudfront_web.log'

    # have to override previous globals override for this test
    import_logs.config.options.custom_w3c_fields = {}
    Recorder.recorders = []
    import_logs.parser = import_logs.Parser()
    import_logs.config.format = None
    import_logs.config.options.enable_http_redirects = True
    import_logs.config.options.enable_http_errors = True
    import_logs.config.options.replay_tracking = False
    import_logs.config.options.w3c_time_taken_in_millisecs = False
    import_logs.parser.parse(file_)

    hits = [hit.__dict__ for hit in Recorder.recorders]

    assert hits[0]['status'] == u'200'
    assert hits[0]['userid'] == None
    assert hits[0]['is_error'] == False
    assert hits[0]['extension'] == u'html'
    assert hits[0]['is_download'] == False
    assert hits[0]['referrer'] == u'https://example.com/'
    assert hits[0]['args'] == {'cvar': {1: ['HTTP-method', 'GET']}}
    assert hits[0]['generation_time_milli'] == 1.0
    assert hits[0]['host'] == 'foo'
    assert hits[0]['filename'] == 'logs/amazon_cloudfront_web.log'
    assert hits[0]['is_redirect'] == False
    assert hits[0]['date'] == datetime.datetime(2014, 5, 23, 1, 13, 11)
    assert hits[0]['lineno'] == 2
    assert hits[0]['ip'] == u'192.0.2.10'
    assert hits[0]['query_string'] == ''
    assert hits[0]['path'] == u'/view/my/file.html'
    assert hits[0]['is_robot'] == False
    assert hits[0]['full_path'] == u'/view/my/file.html'
    assert hits[0]['user_agent'] == u'Mozilla/5.0 (Windows; U; Windows NT 6.1; de-DE) AppleWebKit/534.17 (KHTML, like Gecko) Chrome/10.0.649.0 Safari/534.17'

    assert len(hits) == 1

def test_ovh_parsing():
    """test parsing of ovh logs (which needs to be forced, as it's not autodetected)"""

    file_ = 'logs/ovh.log'

    # have to override previous globals override for this test
    import_logs.config.options.custom_w3c_fields = {}
    Recorder.recorders = []
    import_logs.parser = import_logs.Parser()
    import_logs.config.format = import_logs.FORMATS['ovh']
    import_logs.config.options.log_hostname = None
    import_logs.config.options.enable_http_redirects = True
    import_logs.config.options.enable_http_errors = True
    import_logs.config.options.replay_tracking = False
    import_logs.config.options.w3c_time_taken_in_millisecs = False
    import_logs.parser.parse(file_)

    hits = [hit.__dict__ for hit in Recorder.recorders]

    assert hits[0]['status'] == u'301'
    assert hits[0]['userid'] == u'theuser'
    assert hits[0]['is_error'] == False
    assert hits[0]['extension'] == u'/'
    assert hits[0]['is_download'] == False
    assert hits[0]['referrer'] == u''
    assert hits[0]['args'] == {'uid': u'theuser'}
    assert hits[0]['generation_time_milli'] == 0
    assert hits[0]['host'] == 'www.example.com'
    assert hits[0]['filename'] == 'logs/ovh.log'
    assert hits[0]['is_redirect'] == True
    assert hits[0]['date'] == datetime.datetime(2012, 2, 10, 21, 42, 07)
    assert hits[0]['lineno'] == 0
    assert hits[0]['ip'] == u'1.2.3.4'
    assert hits[0]['query_string'] == ''
    assert hits[0]['path'] == u'/'
    assert hits[0]['is_robot'] == False
    assert hits[0]['full_path'] == u'/'
    assert hits[0]['user_agent'] == u'Mozilla/5.0 (X11; Linux x86_64) AppleWebKit/535.11 (KHTML, like Gecko) Chrome/17.0.963.56 Safari/535.11'

    assert len(hits) == 1

    import_logs.config.options.log_hostname = 'foo'

def test_incapsulaw3c_parsing():
    """test parsing of incapsula w3c logs (which needs to be forced, as it's not autodetected)"""

    file_ = 'logs/incapsula_w3c.log'

    # have to override previous globals override for this test
    import_logs.config.options.custom_w3c_fields = {}
    Recorder.recorders = []
    import_logs.parser = import_logs.Parser()
    import_logs.config.format = import_logs.FORMATS['incapsula_w3c']
    import_logs.config.options.log_hostname = None
    import_logs.config.options.enable_http_redirects = True
    import_logs.config.options.enable_http_errors = True
    import_logs.config.options.replay_tracking = False
    import_logs.config.options.w3c_time_taken_in_millisecs = False
    import_logs.parser.parse(file_)

    hits = [hit.__dict__ for hit in Recorder.recorders]

    assert hits[0]['status'] == u'200'
    assert hits[0]['userid'] == None
    assert hits[0]['is_error'] == False
    assert hits[0]['extension'] == 'php'
    assert hits[0]['is_download'] == False
    assert hits[0]['referrer'] == u''
    assert hits[0]['args'] == {'cvar': {1: ['HTTP-method', u'"GET"']}}
    assert hits[0]['length'] == 10117
    assert hits[0]['generation_time_milli'] == 0
    assert hits[0]['host'] == 'www.example.com'
    assert hits[0]['filename'] == 'logs/incapsula_w3c.log'
    assert hits[0]['is_redirect'] == False
    assert hits[0]['date'] == datetime.datetime(2017, 6, 28, 07, 26, 35)
    assert hits[0]['lineno'] == 0
    assert hits[0]['ip'] == u'123.123.123.123'
    assert hits[0]['query_string'] == u'variable=test'
    assert hits[0]['path'] == u'/page.php'
    assert hits[0]['is_robot'] == False
    assert hits[0]['full_path'] == u'/page.php'
    assert hits[0]['user_agent'] == u'Mozilla/5.0 (Windows NT 6.1; Win64; x64) AppleWebKit/537.36 (KHTML, like Gecko) Chrome/58.0.3029.110 Safari/537.36'

    assert hits[1]['status'] == u'200'
    assert hits[1]['userid'] == None
    assert hits[1]['is_error'] == False
    assert hits[1]['extension'] == '/rss/news'
    assert hits[1]['is_download'] == False
    assert hits[1]['referrer'] == u''
    assert hits[0]['args'] == {'cvar': {1: ['HTTP-method', u'"GET"']}}
    assert hits[1]['length'] == 0
    assert hits[1]['generation_time_milli'] == 0
    assert hits[1]['host'] == 'www.example.com'
    assert hits[1]['filename'] == 'logs/incapsula_w3c.log'
    assert hits[1]['is_redirect'] == False
    assert hits[1]['date'] == datetime.datetime(2017, 6, 26, 18, 21, 17)
    assert hits[1]['lineno'] == 1
    assert hits[1]['ip'] == u'125.125.125.125'
    assert hits[1]['query_string'] == u''
    assert hits[1]['path'] == '/rss/news'
    assert hits[1]['is_robot'] == False
    assert hits[1]['full_path'] == u'/rss/news'
    assert hits[1]['user_agent'] == u'Mozilla/5.0 (Macintosh; Intel Mac OS X 10.10; rv:45.0) Gecko/20100101 Thunderbird/45.8.0 Lightning/4.7.8'

    assert len(hits) == 2

def test_amazon_cloudfront_rtmp_parsing():
    """test parsing of amazon cloudfront rtmp logs (which use extended W3C log format w/ custom fields for event info)"""

    file_ = 'logs/amazon_cloudfront_rtmp.log'

    # have to override previous globals override for this test
    import_logs.config.options.custom_w3c_fields = {}
    Recorder.recorders = []
    import_logs.parser = import_logs.Parser()
    import_logs.config.format = None
    import_logs.config.options.enable_http_redirects = True
    import_logs.config.options.log_hostname = 'foo'
    import_logs.config.options.enable_http_errors = True
    import_logs.config.options.replay_tracking = False
    import_logs.config.options.w3c_time_taken_in_millisecs = False
    import_logs.parser.parse(file_)

    hits = [hit.__dict__ for hit in Recorder.recorders]

    assert hits[0]['is_download'] == False
    assert hits[0]['ip'] == u'192.0.2.147'
    assert hits[0]['is_redirect'] == False
    assert hits[0]['filename'] == 'logs/amazon_cloudfront_rtmp.log'
    assert hits[0]['event_category'] == 'cloudfront_rtmp'
    assert hits[0]['event_action'] == u'connect'
    assert hits[0]['lineno'] == 2
    assert hits[0]['status'] == '200'
    assert hits[0]['is_error'] == False
    assert hits[0]['event_name'] == None
    assert hits[0]['args'] == {}
    assert hits[0]['host'] == 'foo'
    assert hits[0]['date'] == datetime.datetime(2010, 3, 12, 23, 51, 20)
    assert hits[0]['path'] == u'/shqshne4jdp4b6.cloudfront.net/cfx/st\u200b'
    assert hits[0]['extension'] == u'net/cfx/st\u200b'
    assert hits[0]['referrer'] == ''
    assert hits[0]['userid'] == None
    assert hits[0]['user_agent'] == u'LNX 10,0,32,18'
    assert hits[0]['generation_time_milli'] == 0
    assert hits[0]['query_string'] == u'key=value'
    assert hits[0]['is_robot'] == False
    assert hits[0]['full_path'] == u'/shqshne4jdp4b6.cloudfront.net/cfx/st\u200b'

    assert hits[1]['is_download'] == False
    assert hits[1]['ip'] == u'192.0.2.222'
    assert hits[1]['is_redirect'] == False
    assert hits[1]['filename'] == 'logs/amazon_cloudfront_rtmp.log'
    assert hits[1]['event_category'] == 'cloudfront_rtmp'
    assert hits[1]['event_action'] == u'play'
    assert hits[1]['lineno'] == 3
    assert hits[1]['status'] == '200'
    assert hits[1]['is_error'] == False
    assert hits[1]['event_name'] == u'myvideo'
    assert hits[1]['args'] == {}
    assert hits[1]['host'] == 'foo'
    assert hits[1]['date'] == datetime.datetime(2010, 3, 12, 23, 51, 21)
    assert hits[1]['path'] == u'/shqshne4jdp4b6.cloudfront.net/cfx/st\u200b'
    assert hits[1]['extension'] == u'net/cfx/st\u200b'
    assert hits[1]['referrer'] == ''
    assert hits[1]['userid'] == None
    assert hits[1]['length'] == 3914
    assert hits[1]['user_agent'] == u'LNX 10,0,32,18'
    assert hits[1]['generation_time_milli'] == 0
    assert hits[1]['query_string'] == u'key=value'
    assert hits[1]['is_robot'] == False
    assert hits[1]['full_path'] == u'/shqshne4jdp4b6.cloudfront.net/cfx/st\u200b'

    assert len(hits) == 2

def test_ignore_groups_option_removes_groups():
    """Test that the --ignore-groups option removes groups so they do not appear in hits."""

    file_ = 'logs/iis.log'

    # have to override previous globals override for this test
    import_logs.config.options.custom_w3c_fields = {}
    Recorder.recorders = []
    import_logs.parser = import_logs.Parser()
    import_logs.config.format = None
    import_logs.config.options.enable_http_redirects = True
    import_logs.config.options.enable_http_errors = True
    import_logs.config.options.replay_tracking = False
    import_logs.config.options.w3c_time_taken_in_millisecs = True
    import_logs.config.options.regex_groups_to_ignore = set(['userid','generation_time_milli'])
    import_logs.parser.parse(file_)

    hits = [hit.__dict__ for hit in Recorder.recorders]

    assert hits[0]['userid'] == None
    assert hits[0]['generation_time_milli'] == 0

def test_regex_group_to_custom_var_options():
    """Test that the --regex-group-to-visit-cvar and --regex-group-to-page-cvar track regex groups to custom vars."""

    file_ = 'logs/iis.log'

    # have to override previous globals override for this test
    import_logs.config.options.custom_w3c_fields = {}
    Recorder.recorders = []
    import_logs.parser = import_logs.Parser()
    import_logs.config.format = None
    import_logs.config.options.enable_http_redirects = True
    import_logs.config.options.enable_http_errors = True
    import_logs.config.options.replay_tracking = False
    import_logs.config.options.w3c_time_taken_in_millisecs = True
    import_logs.config.options.regex_groups_to_ignore = set()
    import_logs.config.options.regex_group_to_visit_cvars_map = {
        'userid': "User Name",
        'date': "The Date"
    }
    import_logs.config.options.regex_group_to_page_cvars_map = {
        'generation_time_milli': 'Geneartion Time',
        'referrer': 'The Referrer'
    }
    import_logs.parser.parse(file_)

    hits = [hit.__dict__ for hit in Recorder.recorders]

    assert hits[0]['args']['_cvar'] == {1: ['The Date', '2012-04-01 00:00:13'], 2: ['User Name', 'theuser']} # check visit custom vars
    assert hits[0]['args']['cvar'] == {1: ['Geneartion Time', '1687'], 2: ['HTTP-method', 'GET']} # check page custom vars

    assert hits[0]['userid'] == 'theuser'
    assert hits[0]['date'] == datetime.datetime(2012, 4, 1, 0, 0, 13)
    assert hits[0]['generation_time_milli'] == 1687
    assert hits[0]['referrer'] == ''

def test_w3c_custom_field_regex_option():
    """Test that --w3c-field-regex can be used to match custom W3C log fields."""

    file_ = 'logs/iis.log'

    # have to override previous globals override for this test
    import_logs.config.options.custom_w3c_fields = {}
    Recorder.recorders = []
    import_logs.parser = import_logs.Parser()
    import_logs.config.format = None
    import_logs.config.options.enable_http_redirects = True
    import_logs.config.options.enable_http_errors = True
    import_logs.config.options.replay_tracking = False
    import_logs.config.options.w3c_time_taken_in_millisecs = True
    import_logs.config.options.w3c_field_regexes = {
        'sc-substatus': '(?P<substatus>\S+)',
        'sc-win32-status': '(?P<win32_status>\S+)'
    }

    format = import_logs.W3cExtendedFormat()

    file_handle = open(file_)
    format.check_format(file_handle)
    match = None
    while not match:
        line = file_handle.readline()
        if not line:
            break
        match = format.match(line)
    file_handle.close()

    assert match is not None
    assert format.get('substatus') == '654'
    assert format.get('win32_status') == '456'

def test_custom_log_date_format_option():
    """Test that --log-date-format will change how dates are parsed in a custom log format."""

    file_ = 'logs/custom_regex_custom_date.log'

    # have to override previous globals override for this test
    Recorder.recorders = []
    import_logs.parser = import_logs.Parser()
    import_logs.config.options.w3c_field_regexes = None
    import_logs.config.options.regex_group_to_visit_cvars_map = None
    import_logs.config.options.regex_group_to_page_cvars_map = None
    import_logs.config.options.log_format_regex = (
        '(?P<ip>\S+)\s+\S+\s+\S+\s+\[(?P<date>.*?)\]\s+'
        '"\S+\s+(?P<path>.*?)\s+\S+"\s+(?P<status>\S+)\s+(?P<length>\S+)'
    )
    import_logs.config.options.log_date_format = '%B - %d, %Y:%H:%M:%S'
    import_logs.config.format = import_logs.RegexFormat('custom', import_logs.config.options.log_format_regex,
        import_logs.config.options.log_date_format)

    import_logs.parser.parse(file_)

    hits = [hit.__dict__ for hit in Recorder.recorders]

    assert hits[0]['date'] == datetime.datetime(2012, 2, 10, 16, 42, 7)

def test_static_ignores():
    """Test static files are ignored."""
    file_ = 'logs/static_ignores.log'

    import_logs.config.options.custom_w3c_fields = {}
    Recorder.recorders = []
    import_logs.parser = import_logs.Parser()
    import_logs.config.format = None
    import_logs.config.options.enable_static = False
    import_logs.config.options.download_extensions = 'txt,doc'  # ensure robots.txt would be imported if not detected as static
    import_logs.config.options.enable_http_redirects = True
    import_logs.config.options.enable_http_errors = True
    import_logs.config.options.replay_tracking = False
    import_logs.config.options.w3c_time_taken_in_millisecs = False
    import_logs.parser.parse(file_)

    hits = [hit.args for hit in import_logs.Recorder.recorders]

    assert len(hits) == 1

# UrlHelper tests
def test_urlhelper_convert_array_args():
    def _test(input, expected):
        actual = import_logs.UrlHelper.convert_array_args(input)
        assert json.dumps(actual) == json.dumps(expected)

    f = functools.partial(_test, {'abc': 'def', 'ghi': 23}, {'abc': 'def', 'ghi': 23})
    f.description = 'without array args'
    yield f

    f = functools.partial(_test, {'abc[]': 'def', 'ghi': 23}, {'abc': ['def'], 'ghi': 23})
    f.description = 'with normal array args'
    yield f

    f = functools.partial(_test, {'abc[key1]': 'def', 'ghi[0]': 23, 'abc[key2]': 'val2', 'abc[key3][key4]': 'val3'},
        {'abc': {'key1': 'def', 'key2': 'val2', 'key3': {'key4': 'val3'}}, 'ghi': [23]})
    f.description = 'with associative array args'
    yield f

    f = functools.partial(_test, {'abc[0]': 1, 'abc[2]': 2, 'abc[1]': 3, 'ghi[0]': 4, 'ghi[2]': 5}, {'abc': [1, 3, 2], 'ghi': {'0': 4, '2': 5}})
    f.description = 'with array index keys'
    yield f

    f = functools.partial(_test, {'abc[key1][0]': 'def', 'abc[key1][1]': 'ghi', 'abc[key2][4]': 'hij'}, {'abc': {'key1': ['def', 'ghi'], 'key2': {4: 'hij'}}})
    f.description = 'with both associative & normal arrays'
    yield f

    f = functools.partial(_test, {'abc[key1][3]': 1, 'abc[key1][]': 23, 'ghi[key2][]': 45, 'ghi[key2][abc]': 56}, {'abc': {'key1': [23]}, 'ghi': {'key2': {'abc': 56}}})
    f.description = 'with multiple inconsistent data strucutres'
    yield f

# TimeHelper tests
def test_timedelta_from_timezone():
    def _test(input, expected):
        delta = import_logs.TimeHelper.timedelta_from_timezone(input)
        assert delta == datetime.timedelta(0, expected)

    _test('+0200', 7200)
    _test('+1400', 50400)
    _test('+0045', 2700)
    _test('+0330', 12600)
    _test('+0000', 0)
    _test('-0500', -18000)
    _test('-1200', -43200)
    _test('-0040', -2400)
    _test('-0230', -9000)
    _test('-0000', 0)

# Matomo error test
def test_matomo_error_construct():
    """Test that Matomo exception can be created."""

    try:
        raise import_logs.Matomo.Error('test message', 120)

        assert false
    except import_logs.Matomo.Error as e:
        assert e.code == 120
        assert e.message == 'test message'<|MERGE_RESOLUTION|>--- conflicted
+++ resolved
@@ -114,11 +114,7 @@
 
     for format_name in import_logs.FORMATS.iterkeys():
         # w3c extended tested by iis and netscaler log files; amazon cloudfront tested later
-<<<<<<< HEAD
-        if format_name == 'w3c_extended' or format_name == 'amazon_cloudfront' or format_name == 'ovh' or format_name == 'incapsula_w3c':
-=======
-        if format_name == 'w3c_extended' or format_name == 'amazon_cloudfront' or format_name == 'ovh' or format_name == 'haproxy':
->>>>>>> 01d8ad21
+        if format_name == 'w3c_extended' or format_name == 'amazon_cloudfront' or format_name == 'ovh' or format_name == 'haproxy' or format_name == 'incapsula_w3c':
             continue
 
         f = functools.partial(_test, format_name)
